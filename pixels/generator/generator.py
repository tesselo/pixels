--- conflicted
+++ resolved
@@ -243,13 +243,7 @@
             x_paths = [os.path.join(parent_path, path) for path in x_paths]
             y_path = os.path.join(parent_path, y_path)
         # Open all X images in a loop.
-<<<<<<< HEAD
-        x_tensor = []
-        for path in x_paths:
-            x_tensor.append(generator_utils.read_raster_file(path))
-=======
         x_tensor = [generator_utils.read_raster_file(path) for path in x_paths]
->>>>>>> ce9baf2f
         # Get the imgs list and the meta list.
         x_imgs = np.array(x_tensor, dtype="object")[:, 0]
         # Ensure all images are numpy arrays.
