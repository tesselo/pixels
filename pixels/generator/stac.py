import datetime
import glob
import io
import json
import os
import zipfile
from collections import Counter

import geopandas as gp
import numpy as np
import pystac
import sentry_sdk
import structlog
from dateutil import parser
from dateutil.relativedelta import relativedelta
from pystac.validation import STACValidationError

from pixels import const
from pixels.exceptions import PixelsException, TrainingDataParseError
from pixels.generator import generator_utils
from pixels.generator.stac_utils import (
    _load_dictionary,
    check_file_in_s3,
    get_bbox_and_footprint_and_stats,
    list_files_in_s3,
    open_file_from_s3,
    save_dictionary,
    upload_files_s3,
)
from pixels.mosaic import pixel_stack
from pixels.utils import run_starmap_multiprocessing, timeseries_steps, write_raster

logger = structlog.get_logger(__name__)


def create_stac_item(
    id_raster,
    footprint,
    bbox,
    datetime,
    out_meta,
    source_path,
    media_type=None,
    aditional_links=None,
    out_path=None,
    catalog=None,
):
    if isinstance(datetime, str):
        datetime = parser.parse(datetime)
    # Initiate stac item.
    item = pystac.Item(
        id=id_raster,
        geometry=footprint,
        bbox=bbox,
        datetime=datetime,
        properties=out_meta,
    )
    # Register kind of asset as asset of item.
    item.add_asset(
        key=id_raster,
        asset=pystac.Asset(
            href=source_path,
            media_type=media_type,
        ),
    )
    if aditional_links:
        item.add_link(pystac.Link("corresponding_y", aditional_links))
    try:
        # Validate item.
        item.validate()
    except STACValidationError as e:
        logger.warning("Stac Item not validated:", e)
        return None
    if out_path and catalog:
        item.set_self_href(os.path.join(out_path, id_raster, f"{id_raster}.json"))
        item.set_root(catalog)
        item.set_parent(catalog)
        item.make_links_absolute()
        item.make_asset_hrefs_absolute()
        item.save_object()
    return item


def create_stac_item_from_raster(
    path_item,
    source_path,
    data,
    categorical,
    reference_date,
    aditional_links,
    catalog,
    out_path=None,
):
    id_raster = os.path.split(path_item)[-1].replace(".tif", "")
    raster_file = path_item
    # For zip files, wrap the path with a zip prefix.
    if source_path.endswith(".zip") and source_path.startswith("s3"):
        file_in_zip = zipfile.ZipFile(data, "r")
        raster_file = file_in_zip.read(path_item)
        raster_file = io.BytesIO(raster_file)
        path_item = "zip://{}!/{}".format(source_path, path_item)
    elif source_path.endswith(".zip"):
        path_item = "zip://{}!/{}".format(source_path, path_item)
        raster_file = path_item
    # Extract metadata from raster.
    (
        bbox,
        footprint,
        datetime,
        out_meta,
        stats,
    ) = get_bbox_and_footprint_and_stats(raster_file, categorical)

    datetime = datetime or reference_date
    if datetime is None:
        raise TrainingDataParseError("Datetime could not be determined for stac.")

    # Add projection stac extension, assuming input crs has a EPSG id.
    out_meta["proj:epsg"] = out_meta["crs"].to_epsg()
    out_meta["stac_extensions"] = ["projection"]
    # Make transform and crs json serializable.
    out_meta["transform"] = tuple(out_meta["transform"])
    out_meta["crs"] = out_meta["crs"].to_dict()
    out_meta["stats"] = stats
    item = create_stac_item(
        id_raster,
        footprint,
        bbox,
        datetime,
        out_meta,
        path_item,
        media_type=pystac.MediaType.GEOTIFF,
        aditional_links=aditional_links,
        out_path=out_path,
        catalog=catalog,
    )
    return item, stats


def create_stac_item_from_vector(
    tile, reference_date, source_path, aditional_links, out_stac_folder, catalog, crs
):
    if reference_date is None:
        raise TrainingDataParseError("Datetime could not be determined for stac.")

    id_raster = str(tile[0])
    dict_data = gp.GeoSeries(tile[1].geometry).__geo_interface__
    bbox = list(dict_data["bbox"])
    footprint = dict_data["features"][0]["geometry"]
    footprint["coordinates"] = np.array(footprint["coordinates"]).tolist()

    # Add projection stac extension, assuming input crs has a EPSG id.
    out_meta = {
        "proj:epsg": crs.to_epsg(),
        "stac_extensions": ["projection"],
    }
    # Make transform and crs json serializable.
    out_meta["crs"] = {"init": "epsg:" + str(crs.to_epsg())}
    item = create_stac_item(
        id_raster,
        footprint,
        bbox,
        reference_date,
        out_meta,
        source_path,
        media_type=pystac.MediaType.GEOJSON,
        aditional_links=aditional_links,
        out_path=out_stac_folder,
        catalog=catalog,
    )

    return item


def parse_prediction_area(
    source_path,
    save_files=False,
    description="",
    reference_date=None,
    aditional_links=None,
):
    """
    From a geojson build a stac catalog.

    If a "datetime" tag is found in the metadata of the rastes, that value is
    extracted and passed as date to the catalog items.

    Parameters
    ----------
        source_path : str
            Path to the zip file or folder containing the rasters.
        save_files : bool, optional
            Set True to save files from catalog and items.
        description : str, optional
            Description to be used in the catalog.
        reference_date : str, optional
            Date or datetime string. Used as the date on catalog items if not
            found in the input files.
        aditional_links : str, href
            Aditionl links to other catalogs.

    Returns
    -------
        catalog : dict
            Stac catalog dictionary containing all the raster items.
    """

    if source_path.startswith("s3"):
        data = open_file_from_s3(source_path)
        data = data["Body"]
    else:
        data = source_path
    try:
        tiles = gp.read_file(data)
    except Exception as e:
        sentry_sdk.capture_exception(e)
        raise PixelsException(f"Error in reading from shapefile: {e}")
    file_format = source_path.split(".")[-1]
    id_name = os.path.split(source_path)[-1].replace(f".{file_format}", "")
    catalog = pystac.Catalog(id=id_name, description=description)
    # For every tile geojson file create an item, add it to catalog.
    out_stac_folder = os.path.join(os.path.dirname(source_path), "stac")
    catalog.normalize_hrefs(out_stac_folder)
    result_parse = run_starmap_multiprocessing(
        create_stac_item_from_vector,
        tiles.iterrows(),
        [
            reference_date,
            source_path,
            aditional_links,
            out_stac_folder,
            catalog,
            tiles.crs,
        ],
        iterator_size=len(tiles),
    )
    catalog.add_items(result_parse)
    # Normalize paths inside catalog.
    if aditional_links:
        catalog.add_link(pystac.Link("corresponding_y", aditional_links))
    catalog.make_all_links_absolute()
    catalog.make_all_asset_hrefs_absolute()
    # Save files if bool is set.
    if save_files:
        catalog.save_object()
    return catalog


def parse_training_data(
    source_path,
    categorical,
    save_files=False,
    description="",
    reference_date=None,
    aditional_links=None,
):
    """
    From a zip files of rasters or a folder build a stac catalog.

    If a "datetime" tag is found in the metadata of the rastes, that value is
    extracted and passed as date to the catalog items.

    Parameters
    ----------
        source_path : str
            Path to the zip file or folder containing the rasters.
        categorical: boolean or str
            If True, the data is considered to be categorical, and statistics
            by class are computed for weighting.  If passed as string, either
            pass "True" or "False".
        save_files : bool or str optional
            Set True to save files from catalog and items. If passed as string,
            either pass "True" or "False".
        description : str, optional
            Description to be used in the catalog.
        reference_date : str, optional
            Date or datetime string. Used as the date on catalog items if not
            found in the input files.
        aditional_links : str, href
            Aditionl links to other catalogs.

    Returns
    -------
        catalog : dict
            Stac catalog dictionary containing all the raster items.
    """
    logger.debug("Building stac catalog for {}.".format(source_path))
    data = None
    # If input is string, convert to boolean.
    if isinstance(categorical, str):
        categorical = categorical == "True"
    if isinstance(save_files, str):
        save_files = save_files == "True"

    if source_path.endswith("geojson") or source_path.endswith("gpkg"):
        return parse_prediction_area(
            source_path,
            save_files=save_files,
            description=description,
            reference_date=reference_date,
            aditional_links=aditional_links,
        )
    if source_path.endswith(".zip"):
        # parse_collections_rasters
        if source_path.startswith("s3"):
            data = generator_utils.open_object_from_s3(source_path)
        else:
            data = source_path
        # Open zip file.
        archive = zipfile.ZipFile(data, "r")
        # Create stac catalog.
        id_name = os.path.split(os.path.dirname(source_path))[-1]
        raster_list = []
        for af in archive.filelist:
            if af.filename.endswith(".tif"):
                raster_list.append(af.filename)
        out_path = os.path.dirname(source_path)
    else:
        id_name = os.path.split(source_path)[-1]
        if source_path.startswith("s3"):
            raster_list = list_files_in_s3(source_path + "/", filetype="tif")
        else:
            raster_list = glob.glob(source_path + "/*.tif", recursive=True)
        out_path = source_path
    catalog = pystac.Catalog(id=id_name, description=description)
    logger.debug("Found {} source rasters.".format(len(raster_list)))
    # For every raster in the zip file create an item, add it to catalog.
    global_stats = Counter()
    # Parse the raster data images in parallel.
    out_stac_folder = os.path.join(out_path, "stac")
    catalog.normalize_hrefs(out_stac_folder)
    result_parse = run_starmap_multiprocessing(
        create_stac_item_from_raster,
        raster_list,
        [
            source_path,
            data,
            categorical,
            reference_date,
            aditional_links,
            catalog,
            out_stac_folder,
        ],
    )
    items = [ite[0] for ite in result_parse]
    stats = [ite[1] for ite in result_parse]
    # Add the list of items to the catalog.
    catalog.add_items(items)
    if categorical:
        # Add item statistics to global stats counter.
        for stat in stats:
            global_stats.update(stat)
        # Store final statistics on catalog.
        # Convert stats to class weights, inversely proportional to their count.
        global_stats_total = sum(global_stats.values())
        global_stats = {
            key: 1 - val / global_stats_total for key, val in global_stats.items()
        }
        # Normalize to sum one.
        global_stats_normalization = sum(global_stats.values())
        global_stats = {
            key: val / global_stats_normalization for key, val in global_stats.items()
        }
        # Store stats as class weights.
        catalog.extra_fields["class_weight"] = global_stats
    # Normalize paths inside catalog.
    if aditional_links:
        catalog.add_link(pystac.Link("corresponding_y", aditional_links))
    catalog.make_all_links_absolute()
    catalog.make_all_asset_hrefs_absolute()
    # Save files if bool is set.
    if save_files:
        catalog.save_object()
    return catalog


def build_geometry_geojson(item):
    """
    Build GeoJson from item bounding box.

    Parameters
    ----------
        item : pystac item type
            Item representing one raster.
    Returns
    -------
        geojson: dict
            Dictionary containing the bounding box from input raster.
    """
    coords = item.geometry["coordinates"]
    if len(np.array(coords).shape) != 3:
        coords = coords[0][:1]
    geojson = {
        "type": "FeatureCollection",
        "crs": {"init": "EPSG:" + str(item.properties["proj:epsg"])},
        "features": [
            {
                "type": "Feature",
                "geometry": {
                    "type": "Polygon",
                    "coordinates": coords,
                },
            },
        ],
    }
    return geojson


def prepare_pixels_config(
    item,
    start="2020-01-01",
    end=None,
    interval="all",
    interval_step=1,
    scale=10,
    clip=True,
    bands=("B02", "B03", "B04", "B05", "B06", "B07", "B08", "B8A", "B11", "B12"),
    maxcloud=20,
    pool_size=0,
    level=None,
    platforms=None,
    limit=None,
    mode="latest_pixel",
    dynamic_dates_interval=None,
    dynamic_dates_step=1,
    discrete_training=True,
):
    """
    Based on a item build a config file to use on pixels.

    Parameters
    ----------
        item : pystac item type
            Item representing one raster.
        start : str, optional
            Date to start search on pixels.
        end : str, optional
            Date to end search on pixels.
        interval : str, optional
        interval_step : int, optional
        scale : int, optional
        clip : boolean, optional
        bands : tuple, optional
        maxcloud: int, optional
            Maximun accepted cloud coverage in image.
        pool_size: int, optional
        level : str, optional
            The processing level. Only valid if platforms is S2.
        platform: str or list, optional
            The platforms to use in this collection.
        limit: int, optional
            Limit the number of images per search.
        mode: str, optional
            Mode of pixel collection (all, latest_pixel, or composite).
        dynamic_dates_interval: str, optional
            If provided, the internal item dates are used as end date and this
             interval is applied as the start date.
        dynamic_dates_step: int, optional
            To be used in combination with the dynamic_dates_interval. Defines
            the number of times and interval is applied to go to the start date.
            Defaults to 1.
    Returns
    -------
        config : dict
            Dictionary containing the parameters to pass on to pixels.
    """
    if item is str:
        item = pystac.read_file(item)
    geojson = build_geometry_geojson(item)
    # If requested, use a fixed time range starting from the individual item
    # datestamps.
    if dynamic_dates_interval:
        # Extract the end date from the stac item.
        end = item.datetime.date()
        # Compute the time delta from the dynamic dates configuration.
        delta = relativedelta(
            **{dynamic_dates_interval.lower(): int(dynamic_dates_step)}
        )
        # Set start date as the item end date minus the dynamic date interval.
        start = end - delta
        # Convert both dates to string.
        end = end.isoformat()
        start = start.isoformat()
    elif not end:
        # If no end data is specified, use the date from the stac item.
        end = item.datetime.date().isoformat()
    # Check valid mode.
    if mode not in ["all", "latest_pixel", "composite"]:
        raise PixelsException(f"Latest pixel mode {mode} is not valid.")
    # Ensure platforms is a list. The input can be provided as a single string
    # if only one platform is required.
    if platforms is not None and not isinstance(platforms, (list, tuple)):
        platforms = [platforms]
    # Check if SCL was requested with L1C data.
    if "SCL" in bands and (level != "L2A" or platforms != [const.SENTINEL_2]):
        raise PixelsException(
            f"SCL can only be requested for S2 L2A. Got {platforms} {level}."
        )

    # Create new config dictionary.
    config = {
        "geojson": geojson,
        "start": start,
        "end": end,
        "interval": interval,
        "interval_step": interval_step,
        "scale": scale,
        "clip": clip,
        "bands": bands,
        "maxcloud": maxcloud,
        "pool_size": pool_size,
        "level": level,
        "mode": mode,
        "platforms": platforms,
    }

    if limit is not None:
        config["limit"] = limit

    return config


def get_and_write_raster_from_item(
    item, x_folder, input_config, discrete_training=True, overwrite=False
):
    """
    Based on a pystac item get the images in timerange from item's bbox.
    Write them as a raster afterwards. Builds catalog from collected data.

    Parameters
    ----------
        item : pystac item type
            Item representing one raster.
        input_config : dict
            Possible parameters for config json.
    Returns
    -------
        x_cat : str
            Catalog containg the collected info.
    """
    # Build a complete configuration json for pixels.
    config = prepare_pixels_config(item, **input_config)
    out_path = os.path.join(x_folder, "data", f"pixels_{str(item.id)}")
    # Check if all the timesteps have images already
    if not overwrite:
        timesteps = timeseries_steps(
            config["start"],
            config["end"],
            config["interval"],
            interval_step=config["interval_step"],
        )
        if out_path.startswith("s3"):
            list_dates = list_files_in_s3(out_path, filetype=".tif")
        else:
            list_dates = glob.glob(f"{out_path}/**/*.tif", recursive=True)
<<<<<<< HEAD
        list_dates = [os.path.basename(f).replace(".tif", "") for f in list_dates]
        list_dates = [f.replace("_", "-") for f in list_dates]
        list_dates = [datetime.datetime.strptime(f, "%Y-%m-%d") for f in list_dates]
        list_dates = [f.date() for f in list_dates]
        timesteps = [(f) for f in timesteps]
=======
        list_dates = [os.path.basename(f).replace("tif", "") for f in list_dates]
        list_dates = [f.replace("_", "-") for f in list_dates]
        list_dates = [datetime.date(f) for f in list_dates]
        timesteps = [f for f in timesteps]
>>>>>>> de8ef3d0
        if len(timesteps) < len(list_dates):
            return
        elif len(list_dates) != 0:
            timesteps_not_avaible = []
            for timerange in timesteps:
                check = False
                for date in list_dates:
                    if timerange[0] <= date <= timerange[1]:
                        check = True
                if not check:
                    timesteps_not_avaible.append(timerange)
            config["start"] = str(min(min(timesteps_not_avaible)))
            config["end"] = str(max(max(timesteps_not_avaible)))
    # Run pixels and get the dates, the images (as numpy) and the raster meta.
    meta, dates, results = pixel_stack(**config)
    if not meta:
        logger.warning(f"No images for {str(item.id)}")
        return
    out_paths_tmp = []
    out_paths = []
    # Iterate over every timestep.
    for date, np_img in zip(dates, results):
        # If the given image is empty continue to next.
        if not np_img.shape:
            logger.warning(f"No images for {str(item.id)}")
            continue
        # Save raster to machine or s3
        out_path_date = os.path.join(out_path, date.replace("-", "_") + ".tif")
        out_paths.append(out_path_date)
        if out_path_date.startswith("s3"):
            out_path_date = out_path_date.replace("s3://", "tmp/")
            out_paths_tmp.append(out_path_date)
        if not os.path.exists(os.path.dirname(out_path_date)):
            os.makedirs(os.path.dirname(out_path_date))
        write_raster(
            np_img,
            meta,
            out_path=out_path_date,
            dtype=np_img.dtype,
            tags={"datetime": date},
        )
    if out_path.startswith("s3"):
        upload_files_s3(os.path.dirname(out_paths_tmp[0]), file_type="tif")
    try:
        x_cat = parse_training_data(
            out_path, False, save_files=True, aditional_links=item.get_self_href()
        )
    except Exception as e:
        sentry_sdk.capture_exception(e)
        logger.warning(
            f"Error in parse_training_data data inside get_and_write_raster_from_item: {e}"
        )
    # Build a intermediate index catalog for the full one.
    stac_catalog_path = str(x_cat.get_self_href())
    # Ensure no duplicates get on the dictionary.
    # Only a temporary solution since this whole pipeline is to change.
    out_paths = list(np.unique(out_paths))
    catalog_dict = {
        f"pixels_id_{str(item.id)}": {
            "x_paths": out_paths,
            "y_path": str(item.assets[item.id].href),
            "stac_catalog": stac_catalog_path,
            "discrete_training": discrete_training,
        }
    }
    # Write file and send to s3.
    save_dictionary(
        os.path.join(
            os.path.dirname(os.path.dirname(stac_catalog_path)),
            "timerange_images_index.json",
        ),
        catalog_dict,
    )

    return x_cat


def build_catalog_from_items(
    path_to_items,
    filetype="_item.json",
    id_name="predictions",
    description="",
    aditional_links="",
):
    """
    From a path containing pystac items build a pystact catalog.

    Parameters
    ----------
        path_to_items : str
            Path to items.
        filetype : str, optional
        id_name : str, optional
        description : str, optional
        aditional_links : str, optional

    Returns
    -------
        catalog : pystac catalog
    """
    if path_to_items.startswith("s3"):
        items_list = list_files_in_s3(path_to_items, filetype="_item.json")
    else:
        items_list = glob.glob(f"{path_to_items}/*{filetype}", recursive=True)
    # Abort here if there are no items to create a catalog.
    if not items_list:
        logger.warning(f"No items found to create catalog for {path_to_items}.")
        return
    catalog = pystac.Catalog(id=id_name, description=description)
    for item_path in items_list:
        item = pystac.read_file(item_path)
        # Add item to catalog.
        catalog.add_item(item)
    # Normalize paths inside catalog.
    if aditional_links:
        catalog.add_link(pystac.Link("corresponding_source", aditional_links))
    catalog.set_self_href(os.path.join(os.path.dirname(items_list[0]), "catalog.json"))
    catalog.make_all_links_absolute()
    catalog.make_all_asset_hrefs_absolute()
    catalog.save_object()

    return catalog


def build_collection_from_pixels(
    catalogs,
    path_to_pixels="",
    collection_id="",
    collection_title="",
    collection_description="",
    save_files=False,
    aditional_links=None,
):
    """
    From a list of catalogs build a pystact collection.

    Parameters
    ----------
        catalogs : list of pystac catalogs
            List of catalogs to include in the collection.
        path_to_pixels : str, optional
            Output path for the collection json file.
        collection_id : str, optional
        collection_title : str, optional
        collection_description : str, optional
        save_files : bool, optional
            Set True to save files from catalog and items.

    Returns
    -------
        collection : pystac collection
    """
    if not path_to_pixels:
        path_to_pixels = os.path.split(os.path.dirname(catalogs[0].get_self_href()))[0]

    spatial_extent = pystac.SpatialExtent([[]])
    temporal_extent = pystac.TemporalExtent([[None, None]])
    collection_extent = pystac.Extent(spatial_extent, temporal_extent)

    collection = pystac.Collection(
        id=collection_id,
        title=collection_title,
        description=collection_description,
        extent=collection_extent,
        license="proprietary",
    )
    collection.add_children(catalogs)
    collection.update_extent_from_items()
    collection.set_self_href(path_to_pixels + "/collection.json")
    collection.make_all_asset_hrefs_absolute()
    if aditional_links:
        collection.add_link(pystac.Link("origin_files", aditional_links))
    collection.make_all_links_absolute()
    # collection.normalize_hrefs(path_to_pixels)
    # collection.validate_all()
    if save_files:
        collection.save(pystac.CatalogType.ABSOLUTE_PUBLISHED)
    return collection


def collect_from_catalog_subsection(y_catalog_path, config_file, items_per_job):
    """
    From a catalog containing the Y training data and a pixels configuration
    file collect pixels and build X collection stac.

    Parameters
    ----------
        y_catalog_path : pystac catalog path
            Catalog with the information where to download data.
        config_file : path to json file
            File or dictonary containing the pixels configuration.
        items_per_job : int
            Number of items per jobs.
    """
    # Open config file and load as dict.
    if config_file.startswith("s3"):
        json_data = open_file_from_s3(config_file)["Body"].read()
        if isinstance(json_data, bytes):
            json_data = json_data.decode("utf-8")
        input_config = json.loads(json_data)
    else:
        f = open(config_file)
        input_config = json.load(f)
    x_folder = os.path.dirname(config_file)
    # Remove geojson atribute from configuration.
    if "geojson" in input_config:
        input_config.pop("geojson")
    overwrite = input_config.pop("overwrite", False)
    # If there is no images in the collection set overwrite to True.
    out_folder = os.path.join(x_folder, "data")
    if x_folder.startswith("s3"):
        list_files = list_files_in_s3(out_folder, filetype=".tif")
    else:
        list_files = glob.glob(f"{out_folder}/**/*.tif", recursive=True)
    if len(list_files) == 0:
        overwrite = True
    # Batch enviroment variables.
    array_index = int(os.getenv("AWS_BATCH_JOB_ARRAY_INDEX", 0))
    # Read the catalog.
    y_catalog = pystac.Catalog.from_file(y_catalog_path)
    # Get the list of index for this batch.
    item_list = [
        *range(array_index * int(items_per_job), (array_index + 1) * int(items_per_job))
    ]
    count = 0
    check = False
    for item in y_catalog.get_all_items():
        if count in item_list:
            check = True
            try:
                get_and_write_raster_from_item(
                    item, x_folder, input_config, overwrite=overwrite
                )
            except Exception as e:
                sentry_sdk.capture_exception(e)
                logger.warning(
                    f"Error in collect_from_catalog_subsection. Runing get_and_write_raster_from_item: {e}"
                )
        elif check is True:
            break
        count = count + 1


def create_x_catalog(x_folder, source_path=None):
    """
    From a folder containg the X catalogs build the collection.

    Parameters
    ----------
        x_folder : str
            Config root path, path to build collection.
        source_path : str
            Path to source zip file or folder (Y input).
    """
    # Build the custom catalog.
    # Build a stac collection from all downloaded data.
    downloads_folder = os.path.join(x_folder, "data")
    x_catalogs = []
    if x_folder.startswith("s3"):
        catalogs_path_list = list_files_in_s3(downloads_folder, filetype="catalog.json")
        list_cats = list_files_in_s3(
            downloads_folder, filetype="timerange_images_index.json"
        )
    else:
        list_cats = glob.glob(
            f"{downloads_folder}/**/timerange_images_index.json", recursive=True
        )
        catalogs_path_list = glob.glob(
            f"{downloads_folder}/**/**/catalog.json", recursive=True
        )
    if not list_cats:
        raise PixelsException(f"Trying to build an empty catalog from {x_folder}")

    # Open all index catalogs and merge them.
    index_catalog = {}
    for cat in list_cats:
        cat_dict = _load_dictionary(cat)
        index_catalog.update(cat_dict)
    # FIXME: it is still unknown if the following line has any effect
    cat_dict["relative_paths"] = False
    cat_path = os.path.join(downloads_folder, "catalogs_dict.json")
    save_dictionary(cat_path, index_catalog)
    for cat_path in catalogs_path_list:
        x_cat = pystac.Catalog.from_file(cat_path)
        x_catalogs.append(x_cat)
    build_collection_from_pixels(
        x_catalogs,
        save_files=True,
        collection_id="x_collection_"
        + os.path.split(os.path.dirname(downloads_folder))[-1],
        path_to_pixels=downloads_folder,
        aditional_links=source_path,
    )


def collect_from_catalog(y_catalog, config_file, aditional_links=None):
    """
    From a catalog containing the Y training data and a pixels configuration
    file collect pixels and build X collection stac.

    Parameters
    ----------
        y_catalog : pystac catalog
            Catalog with the information where to download data.
        config_file : dict or path to json file
            File or dictonary containing the pixels configuration.
    Returns
    -------
        x_collection : pystac collection
            Pystac collection with all the metadata.
    """
    # Open config file and load as dict.
    if config_file.startswith("s3"):
        json_data = open_file_from_s3(config_file)["Body"].read()
        if isinstance(json_data, bytes):
            json_data = json_data.decode("utf-8")
        input_config = json.loads(json_data)
    else:
        f = open(config_file)
        input_config = json.load(f)
    x_folder = os.path.dirname(config_file)
    # Remove geojson atribute from configuration.
    if "geojson" in input_config:
        input_config.pop("geojson")
    # Iterate over every item in the input data, run pixels and save results to
    # rasters.
    x_catalogs = []
    count = 0
    for item in y_catalog.get_all_items():
        logger.info(
            f"Collecting item: {item.id} and writing rasters. Currently at {round(count / (len(y_catalog.get_item_links())) * 100, 2)}%"
        )
        count = count + 1
        try:
            x_catalogs.append(
                get_and_write_raster_from_item(item, x_folder, input_config)
            )
        except Exception as e:
            sentry_sdk.capture_exception(e)
            logger.warning(f"Error in get_and_write_raster_from_item: {e}")
            continue
    # Build a stac collection from all downloaded data.
    downloads_folder = os.path.join(x_folder, "data")
    x_collection = build_collection_from_pixels(
        x_catalogs,
        save_files=True,
        collection_id=f"x_collection_{os.path.split(os.path.dirname(downloads_folder))[-1]}",
        path_to_pixels=downloads_folder,
        aditional_links=aditional_links,
    )

    return x_collection


def create_and_collect(source_path, config_file):
    """
    From a zip file containing the Y training data and a pixels configuration
    file collect pixels and build stac item.
    TODO: Add better descriptions to catalogs and collections.

    Parameters
    ----------
        source_path : str
            Path to zip file or folder containing rasters.
        config_file : dict or path to json file
            File or dictonary containing the pixels configuration.
    Returns
    -------
        final_collection : pystac collection
            Pystac collection with all the metadata.
    """
    # Build stac catalog from input data.
    logger.info("Building stac files for input data.")
    y_catalog = parse_training_data(
        source_path, False, save_files=True, reference_date="2020-12-31"
    )
    logger.info("Collecting data using pixels.")
    # Build the X catalogs.
    x_collection = collect_from_catalog(
        y_catalog, config_file, aditional_links=source_path
    )
    # Collection paths
    existing_collection_path = os.path.join(
        os.path.dirname(source_path), "collection.json"
    )
    # Build the final collection containing the X and the Y.
    final_collection = build_collection_from_pixels(
        [x_collection, y_catalog],
        save_files=False,
        collection_id="final",
        path_to_pixels=os.path.dirname(source_path),
    )
    file_check = False
    if existing_collection_path.startswith("s3"):
        file_check = check_file_in_s3(existing_collection_path)
    else:
        file_check = os.path.exists(existing_collection_path)
    if file_check:
        # Read old colection, merge them together
        existing_collection = pystac.Catalog.from_file(existing_collection_path)
        for child in existing_collection.get_children():
            if child not in final_collection.get_children():
                final_collection.add_child(child)
    final_collection.update_extent_from_items()
    final_collection.make_all_asset_hrefs_absolute()
    final_collection.make_all_links_absolute()
    final_collection.save_object(pystac.CatalogType.ABSOLUTE_PUBLISHED)
    return final_collection<|MERGE_RESOLUTION|>--- conflicted
+++ resolved
@@ -553,18 +553,11 @@
             list_dates = list_files_in_s3(out_path, filetype=".tif")
         else:
             list_dates = glob.glob(f"{out_path}/**/*.tif", recursive=True)
-<<<<<<< HEAD
         list_dates = [os.path.basename(f).replace(".tif", "") for f in list_dates]
         list_dates = [f.replace("_", "-") for f in list_dates]
         list_dates = [datetime.datetime.strptime(f, "%Y-%m-%d") for f in list_dates]
         list_dates = [f.date() for f in list_dates]
-        timesteps = [(f) for f in timesteps]
-=======
-        list_dates = [os.path.basename(f).replace("tif", "") for f in list_dates]
-        list_dates = [f.replace("_", "-") for f in list_dates]
-        list_dates = [datetime.date(f) for f in list_dates]
         timesteps = [f for f in timesteps]
->>>>>>> de8ef3d0
         if len(timesteps) < len(list_dates):
             return
         elif len(list_dates) != 0:
