import glob
import io
import json
import os
import zipfile

import pystac
import rasterio
from dateutil import parser

from pixels.const import (
    PIXELS_COMPOSITE_MODE,
    PIXELS_LATEST_PIXEL_MODE,
    PIXELS_MODES,
    PIXELS_S2_STACK_MODE,
    TESSELO_TAG_NAMESPACE,
)
from pixels.mosaic import composite, latest_pixel, latest_pixel_s2_stack
from pixels.utils import write_raster


def get_bbox_and_footprint(raster_uri):
    """
    Get bounding box and footprint from raster.

    Parameters
    ----------
    raster_uri : str or bytes_io
        The raster file location or bytes_io.

    Returns
    -------
    bbox : list
        Bounding box of input raster.
    footprint : list
        Footprint of input raster.
    datetime_var : datetime type
        Datetime from image.
    out_meta : rasterio meta type
        Metadata from raster.
    """
    with rasterio.open(raster_uri) as ds:
        # Get bounds.
        bounds = ds.bounds
        # Create bbox as list.
        bbox = [bounds.left, bounds.bottom, bounds.right, bounds.top]
        # Create bbox as polygon feature.
        footprint = {
            "type": "Polygon",
            "coordinates": (
                (
                    (bounds.left, bounds.bottom),
                    (bounds.left, bounds.top),
                    (bounds.right, bounds.top),
                    (bounds.right, bounds.bottom),
                    (bounds.left, bounds.bottom),
                )
            ),
        }
        # Try getting the datetime in the raster metadata. Set to None if not
        # found.
        datetime_var = ds.tags(ns=TESSELO_TAG_NAMESPACE).get("datetime")
        return bbox, footprint, datetime_var, ds.meta


def parse_training_data(
    zip_path, save_files=False, description="", reference_date=None
):
    """
    From a zip files of rasters or a folder build a stac catalog.

    If a "datetime" tag is found in the metadata of the rastes, that value is
    extracted and passed as date to the catalog items.

    Parameters
    ----------
        zip_path : str
            Path to the zip file or folder containing the rasters.
        save_files : bool, optional
            Set True to save files from catalog and items.
        description : str, optional
            Description to be used in the catalog.
        reference_date : str, optional
            Date or datetime string. Used as the date on catalog items if not
            found in the input files.

    Returns
    -------
        catalog : dict
            Stac catalog dictionary containing all the raster items.
    """
    if zip_path.endswith(".zip"):
        # Open zip file.
        archive = zipfile.ZipFile(zip_path, "r")
        # Create stac catalog.
        id_name = os.path.split(zip_path)[-1].replace(".zip", "")
        raster_list = []
        for af in archive.filelist:
            raster_list.append(af.filename)
        out_path = os.path.dirname(zip_path)
    else:
        id_name = os.path.split(zip_path)[-1]
        raster_list = glob.glob(zip_path + "/*.tif", recursive=True)
        out_path = zip_path
    catalog = pystac.Catalog(id=id_name, description=description)
    # For every raster in the zip file create an item, add it to catalog.
    for raster in raster_list:
        id_raster = os.path.split(raster)[-1].replace(".tif", "")
        if zip_path.endswith(".zip"):
            img_data = archive.read(raster)
            bytes_io = io.BytesIO(img_data)
            path_item = zip_path + "!/" + raster
        else:
            bytes_io = raster
            path_item = raster
        bbox, footprint, datetime_var, out_meta = get_bbox_and_footprint(bytes_io)
        # Ensure datetime var is set properly.
        if datetime_var is None:
            if reference_date is None:
                raise ValueError("Datetime could not be determined for stac.")
            else:
                datetime_var = reference_date
        # Ensure datetime is object not string.
        datetime_var = parser.parse(datetime_var)
        out_meta["crs"] = out_meta["crs"].to_epsg()
        item = pystac.Item(
            id=id_raster,
            geometry=footprint,
            bbox=bbox,
            datetime=datetime_var,
            properties=out_meta,
        )
        item.add_asset(
            key=id_raster,
            asset=pystac.Asset(
                href=path_item,
                media_type=pystac.MediaType.GEOTIFF,
            ),
        )
        crs = out_meta["crs"]
        pystac.extensions.projection.ProjectionItemExt(item).apply(crs)
        # item.validate()
        catalog.add_item(item)
    # Normalize paths inside catalog.
    catalog.normalize_hrefs(os.path.join(out_path, "stac"))
    # catalog.validate_all()
    # Save files if bool is set.
    if save_files:
        catalog.save(catalog_type=pystac.CatalogType.SELF_CONTAINED)
    return catalog


def build_geometry_geojson(item):
    """
    Build GeoJson from item bounding box.

    Parameters
    ----------
        item : pystac item type
            Item representing one raster.
    Returns
    -------
        geojson: dict
            Dictionary containing the bounding box from input raster.
    """
    geojson = {
        "type": "FeatureCollection",
        "crs": {"init": "EPSG:" + str(item.properties["proj:epsg"])},
        "features": [
            {
                "type": "Feature",
                "geometry": {
                    "type": "Polygon",
                    "coordinates": [
                        [list(coords) for coords in item.geometry["coordinates"]]
                    ],
                },
            },
        ],
    }
    return geojson


def validate_pixels_config(
    item,
    start="2020-01-01",
    end=None,
    interval="all",
    scale=10,
    clip=True,
    bands=("B02", "B03", "B04", "B05", "B06", "B07", "B08", "B8A", "B11", "B12"),
    maxcloud=20,
    pool_size=0,
):
    """
    Based on a item build a config file to use on pixels.

    Parameters
    ----------
        item : pystac item type
            Item representing one raster.
        start : str, optional
            Date to start search on pixels.
        end : str, optional
            Date to end search on pixels.
        interval : str, optional
        scale : int, optional
        clip : boolean, optional
        bands : tuple, optional
        maxcloud: int, optional
            Maximun accepted cloud coverage in image.
        pool_size: int, optional
    Returns
    -------
        config : dict
            Dictionary containing the parameters to pass on to pixels.
    """
    if item is str:
        item = pystac.read_file(item)
    geojson = build_geometry_geojson(item)
    # If no end data is specify, fetch from item. Datetime to format 'YYYY-MM-DD'
    if not end:
        end = item.datetime.isoformat()[:10]

    config = {
        "geojson": geojson,
        "start": start,
        "end": end,
        "interval": interval,
        "scale": scale,
        "clip": clip,
        "bands": bands,
        "maxcloud": maxcloud,
        "pool_size": pool_size,
    }
    return config


def run_pixels(config, mode="s2_stack"):
    """
    Run pixels, based on a config file and a chosen mode.

    Parameters
    ----------
        config : dict
            Dictionary containing the parameters to pass on to pixels.
        mode : str, optional
            Mode to use pixel. Avaible modes:
                's2_stack' : All avaible timesteps in timerange. -> latest_pixel_s2_stack()
                'latest': Lastest avaible scene in timerange. -> latest_pixel()
                'composite' Composite from best pixels in timerange. -> composite()
    Returns
    -------
        dates : list
            List of string containing the dates.
        results : list
            List of arrays containing the images.
        meta_data : dict
            Dictionary containing the item's meta data.
    """
    if mode == PIXELS_S2_STACK_MODE:
        result = latest_pixel_s2_stack(**config)
    elif mode == PIXELS_LATEST_PIXEL_MODE:
        result = latest_pixel(**config)
    elif mode == PIXELS_COMPOSITE_MODE:
        result = composite(**config)
    else:
        raise ValueError(
            "Found invalid pixel mode {}. Avaible modes: {}.".format(
                mode, ", ".join(PIXELS_MODES)
            )
        )

    return result


def get_and_write_raster_from_item(item, **kwargs):
    """
    Based on a pystac item get the images in timerange from item's bbox.
    Write them as a raster afterwards.

    Parameters
    ----------
        item : pystac item type
            Item representing one raster.
        kwargs : dict
            Possible parameters for config json.
    Returns
    -------
        out_path : str
            Path were the files were writen to.
    """
    # Build a configuration json for pixels.
    config = validate_pixels_config(item, **kwargs)
    # Run pixels and get the dates, the images (as numpy) and the raster meta.
    meta, dates, results = run_pixels(config)
    if not meta:
        print("No images for ", item.id)
        return
    # For a lack of out_path argument build one based on item name.
    # The directory for the raster will be one folder paralel to the stac one
    # called pixels.
    if "out_path" not in kwargs:
        work_path = os.path.dirname(os.path.dirname(item.get_root().get_self_href()))
        out_path = os.path.join(work_path, "pixels", item.id)
    else:
        out_path = kwargs["out_path"]
    # Iterate over every timestep.
    for date, np_img in zip(dates, results):
        # If the given image is empty continue to next.
        if not np_img.shape:
            continue
        # Save raster to machine or s3
        out_path_date = os.path.join(out_path, date.replace("-", "_") + ".tif")
        if not os.path.exists(os.path.dirname(out_path_date)):
            os.makedirs(os.path.dirname(out_path_date))
        write_raster(np_img, meta, out_path=out_path_date, tags={"datetime": date})
    return out_path


def build_collection_from_pixels(
    catalogs,
    path_to_pixels="",
    collection_id="",
    collection_title="",
    collection_description="",
    save_files=False,
):
    """
    From a list of catalogs build a pystact collection.

    Parameters
    ----------
        catalogs : list of pystac catalogs
            List of catalogs to include in the collection.
        path_to_pixels : str, optional
            Output path for the collection json file.
        collection_id : str, optional
        collection_title : str, optional
        collection_description : str, optional
        save_files : bool, optional
            Set True to save files from catalog and items.

    Returns
    -------
        collection : pystac collection
    """
    if not path_to_pixels:
        path_to_pixels = os.path.split(os.path.dirname(catalogs[0].get_self_href()))[0]

    spatial_extent = pystac.SpatialExtent([[]])
    temporal_extent = pystac.TemporalExtent([[None, None]])
    collection_extent = pystac.Extent(spatial_extent, temporal_extent)

    collection = pystac.Collection(
        id=collection_id,
        title=collection_title,
        description=collection_description,
        extent=collection_extent,
    )
    collection.add_children(catalogs)
    collection.update_extent_from_items()
    collection.set_self_href(path_to_pixels + "/collection.json")
    collection.make_all_asset_hrefs_relative()
    # collection.normalize_hrefs(path_to_pixels)
    # collection.validate_all()
    if save_files:
        collection.save(pystac.CatalogType.SELF_CONTAINED)
    return collection


def collect_from_catalog(y_catalog, config_file):
    """
    From a catalog containing the Y training data and a pixels configuration
    file collect pixels and build X collection stac.

    Parameters
    ----------
        y_catalog : pystac catalog
            Catalog with the information where to download data.
        config_file : dict or path to json file
            File or dictonary containing the pixels configuration.
    Returns
    -------
        x_collection : pystac collection
            Pystac collection with all the metadata.
    """
    # Open config file and load as dict.
<<<<<<< HEAD
    f = open(config_file)
    input_config = json.load(f)
    # Remove geojson atribute from configuration.
    if "geojson" in input_config:
        input_config.pop("geojson")
=======
    with open(config_file) as f:
        input_config = json.load(f)
    # Remove geojson atribute from configuration.
    input_config.pop("geojson", None)
    # Build stac catalog from input data.
    y_catalog = parse_training_data(
        zip_path, save_files=True, reference_date="2020-12-31"
    )
>>>>>>> 131e6701
    # Iterate over every item in the input data, run pixels and save results to
    # rasters.
    paths_list = []
    for item in y_catalog.get_all_items():
        try:
            paths_list.append(get_and_write_raster_from_item(item, **input_config))
        except Exception as E:
            print(E)
            continue
    # Drop all empty paths (Paths to downloaded data, each folder corresponds to
    # an item from input).
    paths_list = [pth for pth in paths_list if pth]
    # For each folder build a stac catalog.
    x_catalogs = []
    for folder in paths_list:
        try:
            x_cat = parse_training_data(folder, save_files=True)
        except Exception as E:
            print(E)
            continue
        x_catalogs.append(x_cat)
    # Build a stac collection from all downloaded data.
    downloads_folder = os.path.dirname(paths_list[0])
    x_collection = build_collection_from_pixels(
        x_catalogs,
        save_files=True,
        collection_id="x_collection",
        path_to_pixels=downloads_folder,
    )

    return x_collection


def create_and_collect(zip_path, config_file):
    """
    From a zip file containing the Y training data and a pixels configuration
    file collect pixels and build stac item.
    TODO: Add better descriptions to catalogs and collections.

    Parameters
    ----------
        zip_path : str
            Path to zip file containing rasters.
        config_file : dict or path to json file
            File or dictonary containing the pixels configuration.
    Returns
    -------
        final_collection : pystac collection
            Pystac collection with all the metadata.
    """
    # Build stac catalog from input data.
    y_catalog = parse_training_data(
        zip_path, save_files=True, reference_date="2020-12-31"
    )
    # Build the X catalogs.
    x_collection = collect_from_catalog(y_catalog, config_file)
    # Build the final collection containing the X and the Y.
    final_collection = build_collection_from_pixels(
        [x_collection, y_catalog],
        save_files=True,
        collection_id="final",
        path_to_pixels=os.path.dirname(zip_path),
    )
    return final_collection<|MERGE_RESOLUTION|>--- conflicted
+++ resolved
@@ -386,22 +386,11 @@
             Pystac collection with all the metadata.
     """
     # Open config file and load as dict.
-<<<<<<< HEAD
     f = open(config_file)
     input_config = json.load(f)
     # Remove geojson atribute from configuration.
     if "geojson" in input_config:
         input_config.pop("geojson")
-=======
-    with open(config_file) as f:
-        input_config = json.load(f)
-    # Remove geojson atribute from configuration.
-    input_config.pop("geojson", None)
-    # Build stac catalog from input data.
-    y_catalog = parse_training_data(
-        zip_path, save_files=True, reference_date="2020-12-31"
-    )
->>>>>>> 131e6701
     # Iterate over every item in the input data, run pixels and save results to
     # rasters.
     paths_list = []
