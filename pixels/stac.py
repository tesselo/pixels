--- conflicted
+++ resolved
@@ -336,7 +336,7 @@
         catalog : dict
             Stac catalog dictionary containing all the raster items.
     """
-<<<<<<< HEAD
+    logger.debug("Building stac catalog for {}.".format(source_path))
     if source_path.endswith("geojson"):
         return parse_prediction_area(
             source_path,
@@ -345,9 +345,6 @@
             reference_date=reference_date,
             aditional_links=aditional_links,
         )
-=======
-    logger.debug("Building stac catalog for {}.".format(source_path))
->>>>>>> 403b4ad3
     if source_path.endswith(".zip"):
         if source_path.startswith("s3"):
             data = open_zip_from_s3(source_path)
