import glob
import io
import json
import logging
import os
import shutil
import zipfile
from urllib.parse import urlparse

import boto3
import geopandas as gp
import pystac
import rasterio
from dateutil import parser
from pystac import STAC_IO

from pixels.const import (
    PIXELS_COMPOSITE_MODE,
    PIXELS_LATEST_PIXEL_MODE,
    PIXELS_MODES,
    PIXELS_S2_STACK_MODE,
    TESSELO_TAG_NAMESPACE,
)
from pixels.exceptions import TrainingDataParseError
from pixels.mosaic import composite, latest_pixel, latest_pixel_s2_stack
from pixels.utils import write_raster

<<<<<<< HEAD
# Get logger
=======
>>>>>>> b9c183ff
logger = logging.getLogger(__name__)


def get_bbox_and_footprint(raster_uri):
    """
    Get bounding box and footprint from raster.

    Parameters
    ----------
    raster_uri : str or bytes_io
        The raster file location or bytes_io.

    Returns
    -------
    bbox : list
        Bounding box of input raster.
    footprint : list
        Footprint of input raster.
    datetime_var : datetime type
        Datetime from image.
    out_meta : rasterio meta type
        Metadata from raster.
    """
    with rasterio.open(raster_uri) as ds:
        # Get bounds.
        bounds = ds.bounds
        # Create bbox as list.
        bbox = [bounds.left, bounds.bottom, bounds.right, bounds.top]
        # Create bbox as polygon feature.
        footprint = {
            "type": "Polygon",
            "coordinates": [
                [
                    [bounds.left, bounds.bottom],
                    [bounds.left, bounds.top],
                    [bounds.right, bounds.top],
                    [bounds.right, bounds.bottom],
                    [bounds.left, bounds.bottom],
                ]
            ],
        }
        # Try getting the datetime in the raster metadata. Set to None if not
        # found.
        datetime_var = ds.tags(ns=TESSELO_TAG_NAMESPACE).get("datetime")
        return bbox, footprint, datetime_var, ds.meta


def check_file_in_s3(uri):
    parsed = urlparse(uri)
    if parsed.scheme == "s3":
        bucket = parsed.netloc
        key = parsed.path[1:]
        s3 = boto3.client("s3")
        theObjs = s3.list_objects_v2(Bucket=bucket, Prefix=os.path.dirname(key))
        list_obj = [ob["Key"] for ob in theObjs["Contents"]]
    return key in list_obj


def open_file_from_s3(source_path):
    s3_path = source_path.split("s3://")[1]
    bucket = s3_path.split("/")[0]
    path = s3_path.replace(bucket + "/", "")
    s3 = boto3.client("s3")
    data = s3.get_object(Bucket=bucket, Key=path)
    return data


def open_zip_from_s3(source_path):
    """
    Read a zip file in s3.

    Parameters
    ----------
        source_path : str
            Path to the zip file on s3 containing the rasters.

    Returns
    -------
        data : BytesIO
            Obejct from the zip file.
    """
    s3_path = source_path.split("s3://")[1]
    bucket = s3_path.split("/")[0]
    path = s3_path.replace(bucket + "/", "")
    s3 = boto3.client("s3")
    data = s3.get_object(Bucket=bucket, Key=path)["Body"].read()
    data = io.BytesIO(data)
    return data


def upload_files_s3(path, file_type="json"):
    """
    Upload files inside a folder to s3.
    The s3 paths most be the same as the folder.

    Parameters
    ----------
        path : str
            Path to folder containing the files you wan to upload.
        file_type : str, optional
            Filetype to upload, set to json.
    Returns
    -------

    """
    file_list = glob.glob(path + "**/**/*." + file_type, recursive=True)
    s3 = boto3.client("s3")
    sta = "s3:/"
    if not path.startswith("s3"):
        sta = path.split("/")[0]
        path = path.replace(sta, "s3:/")
    s3_path = path.split("s3://")[1]
    bucket = s3_path.split("/")[0]
    for file in file_list:
        key_path = file.replace(sta + "/" + bucket + "/", "")
        s3.upload_file(Key=key_path, Bucket=bucket, Filename=file)
    shutil.rmtree(sta)


def stac_s3_read_method(uri):
    parsed = urlparse(uri)
    if parsed.scheme == "s3":
        bucket = parsed.netloc
        key = parsed.path[1:]
        s3 = boto3.resource("s3")
        obj = s3.Object(bucket, key)
        return obj.get()["Body"].read().decode("utf-8")
    else:
        return STAC_IO.default_read_text_method(uri)


def list_files_in_s3(uri, filetype="tif"):
    parsed = urlparse(uri)
    if parsed.scheme == "s3":
        bucket = parsed.netloc
        key = parsed.path[1:]
        s3 = boto3.client("s3")
        paginator = s3.get_paginator("list_objects_v2")
        theObjs = paginator.paginate(Bucket=bucket, Prefix=key)
        mult_obj = [ob["Contents"] for ob in theObjs]
        list_obj = []
        for obj in mult_obj:
            ob = [
                "s3://" + bucket + "/" + f["Key"]
                for f in obj
                if f["Key"].endswith(filetype)
            ]
            list_obj = list_obj + ob
    return list_obj


def stac_s3_write_method(uri, txt):
    parsed = urlparse(uri)
    if parsed.scheme == "s3":
        bucket = parsed.netloc
        key = parsed.path[1:]
        s3 = boto3.resource("s3")
        s3.Object(bucket, key).put(Body=txt)
    else:
        STAC_IO.default_write_text_method(uri, txt)


def get_catalog_length(catalog_path):
    if catalog_path.startswith("s3"):
        STAC_IO.read_text_method = stac_s3_read_method
        STAC_IO.write_text_method = stac_s3_write_method
    catalog = pystac.Catalog.from_file(catalog_path)
    size = len(catalog.get_item_links())
    return size


def parse_prediction_area(
    source_path,
    save_files=False,
    description="",
    reference_date=None,
    aditional_links=None,
):
    """
    From a geojson build a stac catalog.

    If a "datetime" tag is found in the metadata of the rastes, that value is
    extracted and passed as date to the catalog items.

    Parameters
    ----------
        source_path : str
            Path to the zip file or folder containing the rasters.
        save_files : bool, optional
            Set True to save files from catalog and items.
        description : str, optional
            Description to be used in the catalog.
        reference_date : str, optional
            Date or datetime string. Used as the date on catalog items if not
            found in the input files.
        aditional_links : str, href
            Aditionl links to other catalogs.

    Returns
    -------
        catalog : dict
            Stac catalog dictionary containing all the raster items.
    """
    try:
        tiles = gp.read_file(source_path)
    except Exception as E:
        if source_path.startswith("s3"):
            STAC_IO.read_text_method = stac_s3_read_method
            STAC_IO.write_text_method = stac_s3_write_method
            data = open_file_from_s3(source_path)
            tiles = gp.read_file(data["Body"])
        else:
            logger.info(E)

    id_name = os.path.split(source_path)[-1].replace(".geojson", "")
    catalog = pystac.Catalog(id=id_name, description=description)
    # For every tile geojson file create an item, add it to catalog.
    size = len(tiles)
    for count in range(size):
        tile = tiles.iloc[count : count + 1]
        id_raster = str(tile["id"].item())
        string_data = tile.geometry.to_json()
        dict_data = json.loads(string_data)
        bbox = dict_data["bbox"]
        footprint = dict_data["features"][0]["geometry"]
        datetime_var = None
        # Ensure datetime var is set properly.
        if datetime_var is None:
            if reference_date is None:
                raise TrainingDataParseError(
                    "Datetime could not be determined for stac."
                )
            else:
                datetime_var = reference_date
        # Ensure datetime is object not string.
        datetime_var = parser.parse(datetime_var)
        out_meta = {}
        # Add projection stac extension, assuming input crs has a EPSG id.
        out_meta["proj:epsg"] = tile.crs.to_epsg()
        out_meta["stac_extensions"] = ["projection"]
        # Make transform and crs json serializable.
        out_meta["crs"] = {"init": "epsg:" + str(tile.crs.to_epsg())}
        # Create stac item.
        item = pystac.Item(
            id=id_raster,
            geometry=footprint,
            bbox=bbox,
            datetime=datetime_var,
            properties=out_meta,
        )
        # Register raster as asset of item.
        item.add_asset(
            key=id_raster,
            asset=pystac.Asset(
                href=source_path,
                media_type=pystac.MediaType.GEOJSON,
            ),
        )
        if aditional_links:
            item.add_link(pystac.Link("corresponding_y", aditional_links))
        # Validate item.
        item.validate()
        # Add item to catalog.
        catalog.add_item(item)
    # Normalize paths inside catalog.
    if aditional_links:
        catalog.add_link(pystac.Link("corresponding_y", aditional_links))
    catalog.normalize_hrefs(os.path.join(os.path.dirname(source_path), "stac"))
    catalog.make_all_links_absolute()
    catalog.make_all_asset_hrefs_absolute()
    # catalog.validate_all()
    # Save files if bool is set.
    if save_files:
        catalog.save(catalog_type=pystac.CatalogType.ABSOLUTE_PUBLISHED)
    return catalog


def parse_training_data(
    source_path,
    save_files=False,
    description="",
    reference_date=None,
    aditional_links=None,
):
    """
    From a zip files of rasters or a folder build a stac catalog.

    If a "datetime" tag is found in the metadata of the rastes, that value is
    extracted and passed as date to the catalog items.

    Parameters
    ----------
        source_path : str
            Path to the zip file or folder containing the rasters.
        save_files : bool, optional
            Set True to save files from catalog and items.
        description : str, optional
            Description to be used in the catalog.
        reference_date : str, optional
            Date or datetime string. Used as the date on catalog items if not
            found in the input files.
        aditional_links : str, href
            Aditionl links to other catalogs.

    Returns
    -------
        catalog : dict
            Stac catalog dictionary containing all the raster items.
    """
    logger.debug("Building stac catalog for {}.".format(source_path))
    if source_path.endswith(".zip"):
        if source_path.startswith("s3"):
            data = open_zip_from_s3(source_path)
            STAC_IO.read_text_method = stac_s3_read_method
            STAC_IO.write_text_method = stac_s3_write_method
        else:
            data = source_path
        # Open zip file.
        archive = zipfile.ZipFile(data, "r")
        # Create stac catalog.
        id_name = os.path.split(os.path.dirname(source_path))[-1]
        raster_list = []
        for af in archive.filelist:
            if af.filename.endswith(".tif"):
                raster_list.append(af.filename)
        out_path = os.path.dirname(source_path)
    else:
        id_name = os.path.split(source_path)[-1]
        if source_path.startswith("s3"):
            STAC_IO.read_text_method = stac_s3_read_method
            STAC_IO.write_text_method = stac_s3_write_method
            raster_list = list_files_in_s3(source_path + "/", filetype="tif")
        else:
            raster_list = glob.glob(source_path + "/*.tif", recursive=True)
        out_path = source_path
    catalog = pystac.Catalog(id=id_name, description=description)
    logger.debug("Found {} source rasters.".format(len(raster_list)))
    # For every raster in the zip file create an item, add it to catalog.
    for path_item in raster_list:
        id_raster = os.path.split(path_item)[-1].replace(".tif", "")
        raster_file = path_item
        # For zip files, wrap the path with a zip prefix.
        if source_path.endswith(".zip") and source_path.startswith("s3"):
            file_in_zip = zipfile.ZipFile(data, "r")
            raster_file = file_in_zip.read(path_item)
            raster_file = io.BytesIO(raster_file)
            path_item = "zip://{}!/{}".format(source_path, path_item)
        elif source_path.endswith(".zip"):
            path_item = "zip://{}!/{}".format(source_path, path_item)
            raster_file = path_item
        # Extract metadata from raster.
        bbox, footprint, datetime_var, out_meta = get_bbox_and_footprint(raster_file)

        # Ensure datetime var is set properly.
        if datetime_var is None:
            if reference_date is None:
                raise TrainingDataParseError(
                    "Datetime could not be determined for stac."
                )
            else:
                datetime_var = reference_date
        # Ensure datetime is object not string.
        datetime_var = parser.parse(datetime_var)
        # Add projection stac extension, assuming input crs has a EPSG id.
        out_meta["proj:epsg"] = out_meta["crs"].to_epsg()
        out_meta["stac_extensions"] = ["projection"]
        # Make transform and crs json serializable.
        out_meta["transform"] = tuple(out_meta["transform"])
        out_meta["crs"] = out_meta["crs"].to_dict()
        # out_meta["crs"] = out_meta["crs"].to_epsg()
        # Create stac item.
        item = pystac.Item(
            id=id_raster,
            geometry=footprint,
            bbox=bbox,
            datetime=datetime_var,
            properties=out_meta,
        )
        # Register raster as asset of item.
        item.add_asset(
            key=id_raster,
            asset=pystac.Asset(
                href=path_item,
                media_type=pystac.MediaType.GEOTIFF,
            ),
        )
        if aditional_links:
            item.add_link(pystac.Link("corresponding_y", aditional_links))
        # Validate item.
        item.validate()
        # Add item to catalog.
        catalog.add_item(item)
    # Normalize paths inside catalog.
    if aditional_links:
        catalog.add_link(pystac.Link("corresponding_y", aditional_links))
    catalog.normalize_hrefs(os.path.join(out_path, "stac"))
    catalog.make_all_links_absolute()
    catalog.make_all_asset_hrefs_absolute()
    # catalog.validate_all()
    # Save files if bool is set.
    if save_files:
        catalog.save(catalog_type=pystac.CatalogType.ABSOLUTE_PUBLISHED)
    return catalog


def build_geometry_geojson(item):
    """
    Build GeoJson from item bounding box.

    Parameters
    ----------
        item : pystac item type
            Item representing one raster.
    Returns
    -------
        geojson: dict
            Dictionary containing the bounding box from input raster.
    """
    geojson = {
        "type": "FeatureCollection",
        "crs": {"init": "EPSG:" + str(item.properties["proj:epsg"])},
        "features": [
            {
                "type": "Feature",
                "geometry": {
                    "type": "Polygon",
                    "coordinates": item.geometry["coordinates"],
                },
            },
        ],
    }
    return geojson


def validate_pixels_config(
    item,
    start="2020-01-01",
    end=None,
    interval="all",
    scale=10,
    clip=True,
    bands=("B02", "B03", "B04", "B05", "B06", "B07", "B08", "B8A", "B11", "B12"),
    maxcloud=20,
    pool_size=0,
):
    """
    Based on a item build a config file to use on pixels.

    Parameters
    ----------
        item : pystac item type
            Item representing one raster.
        start : str, optional
            Date to start search on pixels.
        end : str, optional
            Date to end search on pixels.
        interval : str, optional
        scale : int, optional
        clip : boolean, optional
        bands : tuple, optional
        maxcloud: int, optional
            Maximun accepted cloud coverage in image.
        pool_size: int, optional
    Returns
    -------
        config : dict
            Dictionary containing the parameters to pass on to pixels.
    """
    if item is str:
        item = pystac.read_file(item)
    geojson = build_geometry_geojson(item)
    # If no end data is specify, fetch from item. Datetime to format 'YYYY-MM-DD'
    if not end:
        end = item.datetime.isoformat()[:10]

    config = {
        "geojson": geojson,
        "start": start,
        "end": end,
        "interval": interval,
        "scale": scale,
        "clip": clip,
        "bands": bands,
        "maxcloud": maxcloud,
        "pool_size": pool_size,
    }
    return config


def run_pixels(config, mode="s2_stack"):
    """
    Run pixels, based on a config file and a chosen mode.

    Parameters
    ----------
        config : dict
            Dictionary containing the parameters to pass on to pixels.
        mode : str, optional
            Mode to use pixel. Avaible modes:
                's2_stack' : All avaible timesteps in timerange. -> latest_pixel_s2_stack()
                'latest': Lastest avaible scene in timerange. -> latest_pixel()
                'composite' Composite from best pixels in timerange. -> composite()
    Returns
    -------
        dates : list
            List of string containing the dates.
        results : list
            List of arrays containing the images.
        meta_data : dict
            Dictionary containing the item's meta data.
    """
    if mode == PIXELS_S2_STACK_MODE:
        result = latest_pixel_s2_stack(**config)
    elif mode == PIXELS_LATEST_PIXEL_MODE:
        result = latest_pixel(**config)
    elif mode == PIXELS_COMPOSITE_MODE:
        result = composite(**config)
    else:
        raise ValueError(
            "Found invalid pixel mode {}. Avaible modes: {}.".format(
                mode, ", ".join(PIXELS_MODES)
            )
        )

    return result


def get_and_write_raster_from_item(item, x_folder, **kwargs):
    """
    Based on a pystac item get the images in timerange from item's bbox.
    Write them as a raster afterwards. Builds catalog from collected data.

    Parameters
    ----------
        item : pystac item type
            Item representing one raster.
        kwargs : dict
            Possible parameters for config json.
    Returns
    -------
        x_cat : str
            Catalog containg the collected info.
    """
    # Build a configuration json for pixels.
    config = validate_pixels_config(item, **kwargs)
    # Run pixels and get the dates, the images (as numpy) and the raster meta.
    meta, dates, results = run_pixels(config)
    if not meta:
        logger.info(f"No images for {item.id}")
        return
    # For a lack of out_path argument build one based on item name.
    # The directory for the raster will be one folder paralel to the stac one
    # called pixels.
    if "out_path" not in kwargs:
        # y_folder = os.path.dirname(os.path.dirname(item.get_root().get_self_href()))
        # work_path = os.path.dirname(os.path.dirname(y_folder))
        out_path = os.path.join(x_folder, "data", ("pixels_" + str(item.id)))
    else:
        out_path = kwargs["out_path"]
    out_paths_tmp = []
    # Iterate over every timestep.
    for date, np_img in zip(dates, results):
        # If the given image is empty continue to next.
        if not np_img.shape:
            continue
        # Save raster to machine or s3
        out_path_date = os.path.join(out_path, date.replace("-", "_") + ".tif")
        if out_path_date.startswith("s3"):
            out_path_date = out_path_date.replace("s3://", "tmp/")
            out_paths_tmp.append(out_path_date)
        if not os.path.exists(os.path.dirname(out_path_date)):
            os.makedirs(os.path.dirname(out_path_date))
        write_raster(np_img, meta, out_path=out_path_date, tags={"datetime": date})
    if out_path.startswith("s3"):
        upload_files_s3(os.path.dirname(out_paths_tmp[0]), file_type="tif")
    try:
        x_cat = parse_training_data(
            out_path, save_files=True, aditional_links=item.get_self_href()
        )
    except Exception as E:
        logger.info(E)
    return x_cat


def build_collection_from_pixels(
    catalogs,
    path_to_pixels="",
    collection_id="",
    collection_title="",
    collection_description="",
    save_files=False,
    aditional_links=None,
):
    """
    From a list of catalogs build a pystact collection.

    Parameters
    ----------
        catalogs : list of pystac catalogs
            List of catalogs to include in the collection.
        path_to_pixels : str, optional
            Output path for the collection json file.
        collection_id : str, optional
        collection_title : str, optional
        collection_description : str, optional
        save_files : bool, optional
            Set True to save files from catalog and items.

    Returns
    -------
        collection : pystac collection
    """
    if not path_to_pixels:
        path_to_pixels = os.path.split(os.path.dirname(catalogs[0].get_self_href()))[0]

    spatial_extent = pystac.SpatialExtent([[]])
    temporal_extent = pystac.TemporalExtent([[None, None]])
    collection_extent = pystac.Extent(spatial_extent, temporal_extent)

    collection = pystac.Collection(
        id=collection_id,
        title=collection_title,
        description=collection_description,
        extent=collection_extent,
    )
    collection.add_children(catalogs)
    collection.update_extent_from_items()
    collection.set_self_href(path_to_pixels + "/collection.json")
    collection.make_all_asset_hrefs_absolute()
    if aditional_links:
        collection.add_link(pystac.Link("origin_files", aditional_links))
    collection.make_all_links_absolute()
    # collection.normalize_hrefs(path_to_pixels)
    # collection.validate_all()
    if path_to_pixels.startswith("s3"):
        STAC_IO.read_text_method = stac_s3_read_method
        STAC_IO.write_text_method = stac_s3_write_method
    if save_files:
        collection.save(pystac.CatalogType.ABSOLUTE_PUBLISHED)
    return collection


def collect_from_catalog_subsection(y_catalog_path, config_file, items_per_job):
    """
    From a catalog containing the Y training data and a pixels configuration
    file collect pixels and build X collection stac.

    Parameters
    ----------
        y_catalog_path : pystac catalog path
            Catalog with the information where to download data.
        config_file : path to json file
            File or dictonary containing the pixels configuration.
        items_per_job : int
            Number of items per jobs.
    """
    # Open config file and load as dict.
    if config_file.startswith("s3"):
        my_str = open_file_from_s3(config_file)["Body"].read()
        new_str = my_str.decode("utf-8")
        input_config = json.loads(new_str)
    else:
        f = open(config_file)
        input_config = json.load(f)
    x_folder = os.path.dirname(config_file)
    # Remove geojson atribute from configuration.
    if "geojson" in input_config:
        input_config.pop("geojson")
    # Batch enviroment variables.
    array_index = int(os.environ.get("AWS_BATCH_JOB_ARRAY_INDEX", 0))
    # Read the catalog.
    if y_catalog_path.startswith("s3"):
        STAC_IO.read_text_method = stac_s3_read_method
        STAC_IO.write_text_method = stac_s3_write_method
    y_catalog = pystac.Catalog.from_file(y_catalog_path)
    # Get the list of index for this batch.
    item_list = [*range(array_index * items_per_job, (array_index + 1) * items_per_job)]
    count = 0
    for item in y_catalog.get_all_items():
        if count in item_list:
            try:
                get_and_write_raster_from_item(item, x_folder, **input_config)
            except Exception as E:
                logger.info(E)
        count = count + 1


def create_x_catalog(x_folder, source_path=None):
    """
    From a folder containg the X catalogs build the collection.

    Parameters
    ----------
        x_folder : str
            Config root path, path to build collection.
        source_path : str
            Path to source zip file or folder (Y input).
    """
    # Build a stac collection from all downloaded data.
    downloads_folder = os.path.join(x_folder, "data")
    x_catalogs = []
    if x_folder.startswith("s3"):
        STAC_IO.read_text_method = stac_s3_read_method
        STAC_IO.write_text_method = stac_s3_write_method
    catalogs_path_list = list_files_in_s3(downloads_folder, filetype="catalog.json")
    for cat_path in catalogs_path_list:
        x_cat = pystac.Catalog.from_file(cat_path)
        x_catalogs.append(x_cat)
    build_collection_from_pixels(
        x_catalogs,
        save_files=True,
        collection_id="x_collection_"
        + os.path.split(os.path.dirname(downloads_folder))[-1],
        path_to_pixels=downloads_folder,
        aditional_links=source_path,
    )


def collect_from_catalog(y_catalog, config_file, aditional_links=None):
    """
    From a catalog containing the Y training data and a pixels configuration
    file collect pixels and build X collection stac.

    Parameters
    ----------
        y_catalog : pystac catalog
            Catalog with the information where to download data.
        config_file : dict or path to json file
            File or dictonary containing the pixels configuration.
    Returns
    -------
        x_collection : pystac collection
            Pystac collection with all the metadata.
    """
    # Open config file and load as dict.
    if config_file.startswith("s3"):
        my_str = open_file_from_s3(config_file)["Body"].read()
        new_str = my_str.decode("utf-8")
        input_config = json.loads(new_str)
    else:
        f = open(config_file)
        input_config = json.load(f)
    x_folder = os.path.dirname(config_file)
    # Remove geojson atribute from configuration.
    if "geojson" in input_config:
        input_config.pop("geojson")
    # Iterate over every item in the input data, run pixels and save results to
    # rasters.
    count = 0
    # For each folder build a stac catalog.
    x_catalogs = []
    for item in y_catalog.get_all_items():
        logger.info("Collecting item: ", item.id, " and writing rasters.")
        logger.info(round(count / (len(y_catalog.get_item_links())) * 100, 2), "%")
        count = count + 1
        try:
            x_catalogs.append(
                get_and_write_raster_from_item(item, x_folder, **input_config)
            )
        except Exception as E:
            logger.info(E)
            continue
    # Build a stac collection from all downloaded data.
    downloads_folder = os.path.join(x_folder, "data")
    x_collection = build_collection_from_pixels(
        x_catalogs,
        save_files=True,
        collection_id="x_collection_"
        + os.path.split(os.path.dirname(downloads_folder))[-1],
        path_to_pixels=downloads_folder,
        aditional_links=aditional_links,
    )

    return x_collection


def create_and_collect(source_path, config_file):
    """
    From a zip file containing the Y training data and a pixels configuration
    file collect pixels and build stac item.
    TODO: Add better descriptions to catalogs and collections.

    Parameters
    ----------
        source_path : str
            Path to zip file or folder containing rasters.
        config_file : dict or path to json file
            File or dictonary containing the pixels configuration.
    Returns
    -------
        final_collection : pystac collection
            Pystac collection with all the metadata.
    """
    # Build stac catalog from input data.
    logger.info("Building stac files for input data.")
    y_catalog = parse_training_data(
        source_path, save_files=True, reference_date="2020-12-31"
    )
    logger.info("Collecting data using pixels.")
    # Build the X catalogs.
    x_collection = collect_from_catalog(
        y_catalog, config_file, aditional_links=source_path
    )
    # Collection paths
    existing_collection_path = os.path.join(
        os.path.dirname(source_path), "collection.json"
    )
    # Build the final collection containing the X and the Y.
    final_collection = build_collection_from_pixels(
        [x_collection, y_catalog],
        save_files=False,
        collection_id="final",
        path_to_pixels=os.path.dirname(source_path),
    )
    file_check = False
    if existing_collection_path.startswith("s3"):
        file_check = check_file_in_s3(existing_collection_path)
    else:
        file_check = os.path.exists(existing_collection_path)
    if file_check:
        # Read old colection, merge them together
        existing_collection = pystac.Catalog.from_file(existing_collection_path)
        for child in existing_collection.get_children():
            if child not in final_collection.get_children():
                final_collection.add_child(child)
    if source_path.startswith("s3"):
        STAC_IO.read_text_method = stac_s3_read_method
        STAC_IO.write_text_method = stac_s3_write_method
    final_collection.update_extent_from_items()
    final_collection.make_all_asset_hrefs_absolute()
    final_collection.make_all_links_absolute()
    final_collection.save_object(pystac.CatalogType.ABSOLUTE_PUBLISHED)
    return final_collection<|MERGE_RESOLUTION|>--- conflicted
+++ resolved
@@ -25,10 +25,8 @@
 from pixels.mosaic import composite, latest_pixel, latest_pixel_s2_stack
 from pixels.utils import write_raster
 
-<<<<<<< HEAD
 # Get logger
-=======
->>>>>>> b9c183ff
+
 logger = logging.getLogger(__name__)
 
 
