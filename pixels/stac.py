import glob
import json
import os
import zipfile

import pystac
import rasterio
from dateutil import parser

from pixels.const import (
    PIXELS_COMPOSITE_MODE,
    PIXELS_LATEST_PIXEL_MODE,
    PIXELS_MODES,
    PIXELS_S2_STACK_MODE,
    TESSELO_TAG_NAMESPACE,
)
from pixels.exceptions import TrainingDataParseError
from pixels.mosaic import composite, latest_pixel, latest_pixel_s2_stack
from pixels.utils import write_raster


def get_bbox_and_footprint(raster_uri):
    """
    Get bounding box and footprint from raster.

    Parameters
    ----------
    raster_uri : str or bytes_io
        The raster file location or bytes_io.

    Returns
    -------
    bbox : list
        Bounding box of input raster.
    footprint : list
        Footprint of input raster.
    datetime_var : datetime type
        Datetime from image.
    out_meta : rasterio meta type
        Metadata from raster.
    """
    with rasterio.open(raster_uri) as ds:
        # Get bounds.
        bounds = ds.bounds
        # Create bbox as list.
        bbox = [bounds.left, bounds.bottom, bounds.right, bounds.top]
        # Create bbox as polygon feature.
        footprint = {
            "type": "Polygon",
            "coordinates": [
                [
                    [bounds.left, bounds.bottom],
                    [bounds.left, bounds.top],
                    [bounds.right, bounds.top],
                    [bounds.right, bounds.bottom],
                    [bounds.left, bounds.bottom],
                ]
            ],
        }
        # Try getting the datetime in the raster metadata. Set to None if not
        # found.
        datetime_var = ds.tags(ns=TESSELO_TAG_NAMESPACE).get("datetime")
        return bbox, footprint, datetime_var, ds.meta


def parse_training_data(
    source_path, save_files=False, description="", reference_date=None
):
    """
    From a zip files of rasters or a folder build a stac catalog.

    If a "datetime" tag is found in the metadata of the rastes, that value is
    extracted and passed as date to the catalog items.

    Parameters
    ----------
        source_path : str
            Path to the zip file or folder containing the rasters.
        save_files : bool, optional
            Set True to save files from catalog and items.
        description : str, optional
            Description to be used in the catalog.
        reference_date : str, optional
            Date or datetime string. Used as the date on catalog items if not
            found in the input files.

    Returns
    -------
        catalog : dict
            Stac catalog dictionary containing all the raster items.
    """
    if source_path.endswith(".zip"):
        # Open zip file.
        archive = zipfile.ZipFile(source_path, "r")
        # Create stac catalog.
<<<<<<< HEAD
        id_name = os.path.split(os.path.dirname(zip_path))[-1]
=======
        id_name = os.path.split(source_path)[-1].replace(".zip", "")
>>>>>>> 5c42d1ba
        raster_list = []
        for af in archive.filelist:
            raster_list.append(af.filename)
        out_path = os.path.dirname(source_path)
    else:
        id_name = os.path.split(source_path)[-1]
        raster_list = glob.glob(source_path + "/*.tif", recursive=True)
        out_path = source_path
    catalog = pystac.Catalog(id=id_name, description=description)
    # For every raster in the zip file create an item, add it to catalog.
    for path_item in raster_list:
        id_raster = os.path.split(path_item)[-1].replace(".tif", "")
        # For zip files, wrap the path with a zip prefix.
        if source_path.endswith(".zip"):
            path_item = "zip://{}!/{}".format(source_path, path_item)
        # Extract metadata from raster.
        bbox, footprint, datetime_var, out_meta = get_bbox_and_footprint(path_item)
        # Ensure datetime var is set properly.
        if datetime_var is None:
            if reference_date is None:
                raise TrainingDataParseError(
                    "Datetime could not be determined for stac."
                )
            else:
                datetime_var = reference_date
        # Ensure datetime is object not string.
        datetime_var = parser.parse(datetime_var)
        # Add projection stac extension, assuming input crs has a EPSG id.
        out_meta["proj:epsg"] = out_meta["crs"].to_epsg()
        out_meta["stac_extensions"] = ["projection"]
        # Make transform and crs json serializable.
        out_meta["transform"] = tuple(out_meta["transform"])
        out_meta["crs"] = out_meta["crs"].to_dict()
        # out_meta["crs"] = out_meta["crs"].to_epsg()
        # Create stac item.
        item = pystac.Item(
            id=id_raster,
            geometry=footprint,
            bbox=bbox,
            datetime=datetime_var,
            properties=out_meta,
        )
        # Register raster as asset of item.
        item.add_asset(
            key=id_raster,
            asset=pystac.Asset(
                href=path_item,
                media_type=pystac.MediaType.GEOTIFF,
            ),
        )
        # Validate item.
        item.validate()
        # Add item to catalog.
        catalog.add_item(item)
    # Normalize paths inside catalog.
    catalog.normalize_hrefs(os.path.join(out_path, "stac"))
    # catalog.validate_all()
    # Save files if bool is set.
    if save_files:
        catalog.save(catalog_type=pystac.CatalogType.SELF_CONTAINED)
    return catalog


def build_geometry_geojson(item):
    """
    Build GeoJson from item bounding box.

    Parameters
    ----------
        item : pystac item type
            Item representing one raster.
    Returns
    -------
        geojson: dict
            Dictionary containing the bounding box from input raster.
    """
    geojson = {
        "type": "FeatureCollection",
        "crs": {"init": "EPSG:" + str(item.properties["proj:epsg"])},
        "features": [
            {
                "type": "Feature",
                "geometry": {
                    "type": "Polygon",
                    "coordinates": [
                        [list(coords) for coords in item.geometry["coordinates"]]
                    ],
                },
            },
        ],
    }
    return geojson


def validate_pixels_config(
    item,
    start="2020-01-01",
    end=None,
    interval="all",
    scale=10,
    clip=True,
    bands=("B02", "B03", "B04", "B05", "B06", "B07", "B08", "B8A", "B11", "B12"),
    maxcloud=20,
    pool_size=0,
):
    """
    Based on a item build a config file to use on pixels.

    Parameters
    ----------
        item : pystac item type
            Item representing one raster.
        start : str, optional
            Date to start search on pixels.
        end : str, optional
            Date to end search on pixels.
        interval : str, optional
        scale : int, optional
        clip : boolean, optional
        bands : tuple, optional
        maxcloud: int, optional
            Maximun accepted cloud coverage in image.
        pool_size: int, optional
    Returns
    -------
        config : dict
            Dictionary containing the parameters to pass on to pixels.
    """
    if item is str:
        item = pystac.read_file(item)
    geojson = build_geometry_geojson(item)
    # If no end data is specify, fetch from item. Datetime to format 'YYYY-MM-DD'
    if not end:
        end = item.datetime.isoformat()[:10]

    config = {
        "geojson": geojson,
        "start": start,
        "end": end,
        "interval": interval,
        "scale": scale,
        "clip": clip,
        "bands": bands,
        "maxcloud": maxcloud,
        "pool_size": pool_size,
    }
    return config


def run_pixels(config, mode="s2_stack"):
    """
    Run pixels, based on a config file and a chosen mode.

    Parameters
    ----------
        config : dict
            Dictionary containing the parameters to pass on to pixels.
        mode : str, optional
            Mode to use pixel. Avaible modes:
                's2_stack' : All avaible timesteps in timerange. -> latest_pixel_s2_stack()
                'latest': Lastest avaible scene in timerange. -> latest_pixel()
                'composite' Composite from best pixels in timerange. -> composite()
    Returns
    -------
        dates : list
            List of string containing the dates.
        results : list
            List of arrays containing the images.
        meta_data : dict
            Dictionary containing the item's meta data.
    """
    if mode == PIXELS_S2_STACK_MODE:
        result = latest_pixel_s2_stack(**config)
    elif mode == PIXELS_LATEST_PIXEL_MODE:
        result = latest_pixel(**config)
    elif mode == PIXELS_COMPOSITE_MODE:
        result = composite(**config)
    else:
        raise ValueError(
            "Found invalid pixel mode {}. Avaible modes: {}.".format(
                mode, ", ".join(PIXELS_MODES)
            )
        )

    return result


def get_and_write_raster_from_item(item, x_folder, **kwargs):
    """
    Based on a pystac item get the images in timerange from item's bbox.
    Write them as a raster afterwards.

    Parameters
    ----------
        item : pystac item type
            Item representing one raster.
        kwargs : dict
            Possible parameters for config json.
    Returns
    -------
        out_path : str
            Path were the files were writen to.
    """
    # Build a configuration json for pixels.
    config = validate_pixels_config(item, **kwargs)
    # Run pixels and get the dates, the images (as numpy) and the raster meta.
    meta, dates, results = run_pixels(config)
    if not meta:
        print("No images for ", item.id)
        return
    # For a lack of out_path argument build one based on item name.
    # The directory for the raster will be one folder paralel to the stac one
    # called pixels.
    if "out_path" not in kwargs:
        # y_folder = os.path.dirname(os.path.dirname(item.get_root().get_self_href()))
        # work_path = os.path.dirname(os.path.dirname(y_folder))
        out_path = os.path.join(x_folder, "data", ("pixels_" + str(item.id)))
    else:
        out_path = kwargs["out_path"]
    # Iterate over every timestep.
    for date, np_img in zip(dates, results):
        # If the given image is empty continue to next.
        if not np_img.shape:
            continue
        # Save raster to machine or s3
        out_path_date = os.path.join(out_path, date.replace("-", "_") + ".tif")
        if not os.path.exists(os.path.dirname(out_path_date)):
            os.makedirs(os.path.dirname(out_path_date))
        write_raster(np_img, meta, out_path=out_path_date, tags={"datetime": date})
    return out_path


def build_collection_from_pixels(
    catalogs,
    path_to_pixels="",
    collection_id="",
    collection_title="",
    collection_description="",
    save_files=False,
):
    """
    From a list of catalogs build a pystact collection.

    Parameters
    ----------
        catalogs : list of pystac catalogs
            List of catalogs to include in the collection.
        path_to_pixels : str, optional
            Output path for the collection json file.
        collection_id : str, optional
        collection_title : str, optional
        collection_description : str, optional
        save_files : bool, optional
            Set True to save files from catalog and items.

    Returns
    -------
        collection : pystac collection
    """
    if not path_to_pixels:
        path_to_pixels = os.path.split(os.path.dirname(catalogs[0].get_self_href()))[0]

    spatial_extent = pystac.SpatialExtent([[]])
    temporal_extent = pystac.TemporalExtent([[None, None]])
    collection_extent = pystac.Extent(spatial_extent, temporal_extent)

    collection = pystac.Collection(
        id=collection_id,
        title=collection_title,
        description=collection_description,
        extent=collection_extent,
    )
    collection.add_children(catalogs)
    collection.update_extent_from_items()
    collection.set_self_href(path_to_pixels + "/collection.json")
    collection.make_all_asset_hrefs_relative()
    # collection.normalize_hrefs(path_to_pixels)
    # collection.validate_all()
    if save_files:
        collection.save(pystac.CatalogType.SELF_CONTAINED)
    return collection


def collect_from_catalog(y_catalog, config_file):
    """
    From a catalog containing the Y training data and a pixels configuration
    file collect pixels and build X collection stac.

    Parameters
    ----------
        y_catalog : pystac catalog
            Catalog with the information where to download data.
        config_file : dict or path to json file
            File or dictonary containing the pixels configuration.
    Returns
    -------
        x_collection : pystac collection
            Pystac collection with all the metadata.
    """
    # Open config file and load as dict.
    f = open(config_file)
    input_config = json.load(f)
    x_folder = os.path.dirname(config_file)
    # Remove geojson atribute from configuration.
    if "geojson" in input_config:
        input_config.pop("geojson")
    # Iterate over every item in the input data, run pixels and save results to
    # rasters.
    paths_list = []
    count = 0
    for item in y_catalog.get_all_items():
        print("Collecting item: ", item.id, " and writing rasters.")
        print(round(count / (len(y_catalog.links) - 2) * 100, 2), "%")
        count = count + 1
        try:
            paths_list.append(
                get_and_write_raster_from_item(item, x_folder, **input_config)
            )
        except Exception as E:
            print(E)
            continue
    # Drop all empty paths (Paths to downloaded data, each folder corresponds to
    # an item from input).
    paths_list = [pth for pth in paths_list if pth]
    # For each folder build a stac catalog.
    x_catalogs = []
    for folder in paths_list:
        try:
            x_cat = parse_training_data(folder, save_files=True)
        except Exception as E:
            print(E)
            continue
        x_catalogs.append(x_cat)
    # Build a stac collection from all downloaded data.
    downloads_folder = os.path.dirname(paths_list[0])
    x_collection = build_collection_from_pixels(
        x_catalogs,
        save_files=True,
        collection_id="x_collection_"
        + os.path.split(os.path.dirname(downloads_folder))[-1],
        path_to_pixels=downloads_folder,
    )

    return x_collection


def create_and_collect(source_path, config_file):
    """
    From a zip file containing the Y training data and a pixels configuration
    file collect pixels and build stac item.
    TODO: Add better descriptions to catalogs and collections.

    Parameters
    ----------
        source_path : str
            Path to zip file or folder containing rasters.
        config_file : dict or path to json file
            File or dictonary containing the pixels configuration.
    Returns
    -------
        final_collection : pystac collection
            Pystac collection with all the metadata.
    """
    # Build stac catalog from input data.
    print("Building stac files for input data.")
    y_catalog = parse_training_data(
        source_path, save_files=True, reference_date="2020-12-31"
    )
    print("Collecting data using pixels.")
    # Build the X catalogs.
    x_collection = collect_from_catalog(y_catalog, config_file)
    # Collection paths
    existing_collection_path = os.path.join(
        os.path.dirname(zip_path), "collection.json"
    )
    # Build the final collection containing the X and the Y.
    final_collection = build_collection_from_pixels(
        [x_collection, y_catalog],
        save_files=False,
        collection_id="final",
        path_to_pixels=os.path.dirname(source_path),
    )
    if os.path.exists(existing_collection_path):
        # Read old colection, merge them together
        existing_collection = pystac.Catalog.from_file(existing_collection_path)
        for child in existing_collection.get_children():
            if child not in final_collection.get_children():
                final_collection.add_child(child)
    final_collection.save(pystac.CatalogType.SELF_CONTAINED)
    return final_collection<|MERGE_RESOLUTION|>--- conflicted
+++ resolved
@@ -93,11 +93,7 @@
         # Open zip file.
         archive = zipfile.ZipFile(source_path, "r")
         # Create stac catalog.
-<<<<<<< HEAD
-        id_name = os.path.split(os.path.dirname(zip_path))[-1]
-=======
-        id_name = os.path.split(source_path)[-1].replace(".zip", "")
->>>>>>> 5c42d1ba
+        id_name = os.path.split(os.path.dirname(source_path))[-1]
         raster_list = []
         for af in archive.filelist:
             raster_list.append(af.filename)
@@ -182,9 +178,8 @@
                 "type": "Feature",
                 "geometry": {
                     "type": "Polygon",
-                    "coordinates": [
-                        [list(coords) for coords in item.geometry["coordinates"]]
-                    ],
+                    "coordinates": item.geometry["coordinates"]
+                    ,
                 },
             },
         ],
@@ -471,7 +466,7 @@
     x_collection = collect_from_catalog(y_catalog, config_file)
     # Collection paths
     existing_collection_path = os.path.join(
-        os.path.dirname(zip_path), "collection.json"
+        os.path.dirname(source_path), "collection.json"
     )
     # Build the final collection containing the X and the Y.
     final_collection = build_collection_from_pixels(
